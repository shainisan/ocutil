--- conflicted
+++ resolved
@@ -1,113 +1,37 @@
-# oci_manager.py
 import os
 import oci
-<<<<<<< HEAD
-import getpass # Import the getpass module
-import logging # Import logging
-
-# Get a logger instance (optional but good practice)
-logger = logging.getLogger(__name__)
-=======
 import getpass
->>>>>>> a80c76bc
 
 class OCIManager:
     def __init__(self, config_profile='DEFAULT'):
         self.config_profile = config_profile
         self.config = self.load_config()
-        # We initialize the client *after* potentially getting the passphrase
         self.object_storage = self.initialize_object_storage_client()
-        # Getting namespace requires an initialized client
-        if self.object_storage:
-             self.namespace = self.get_namespace()
-        else:
-             # Handle case where client initialization failed even after prompt
-             raise Exception("Failed to initialize Object Storage Client.")
-
+        self.namespace = self.get_namespace()
 
     def load_config(self):
-        """Loads the OCI configuration, expanding the user's home directory."""
         try:
+            # Expand the home directory if needed.
             config_path = os.path.expanduser("~/.oci/config")
-            # Check if config file exists before trying to load
-            if not os.path.exists(config_path):
-                 raise FileNotFoundError(f"OCI config file not found at: {config_path}")
-            
-            # Load the configuration profile
             config = oci.config.from_file(config_path, self.config_profile)
             
-<<<<<<< HEAD
-            # Expand the key_file path if present
-            if 'key_file' in config:
-                config['key_file'] = os.path.expanduser(config['key_file'])
-                if not os.path.exists(config['key_file']):
-                     raise FileNotFoundError(f"OCI key file specified in profile '{self.config_profile}' not found at: {config['key_file']}")
-
-            logger.debug(f"Loaded OCI config for profile '{self.config_profile}' from '{config_path}'.")
-=======
             # Check if pass_phrase is missing or empty and prompt the user if needed.
             if 'pass_phrase' not in config or not config['pass_phrase']:
                 config['pass_phrase'] = getpass.getpass("Enter your OCI key passphrase: ")
             
->>>>>>> a80c76bc
             return config
-        except oci.exceptions.ConfigFileNotFound as e:
-             raise Exception(f"Error loading OCI config: OCI config file not found ({e})")
-        except oci.exceptions.MissingConfigValue as e:
-             raise Exception(f"Error loading OCI config: Missing value in profile '{self.config_profile}' ({e})")
-        except FileNotFoundError as e: # Catch explicit FileNotFoundError
-             raise Exception(f"Error loading OCI config: {e}")
         except Exception as e:
-            # Catch any other general exceptions during config loading
-            raise Exception(f"An unexpected error occurred loading OCI config: {e}")
+            raise Exception(f"Error loading OCI config: {e}")
 
 
     def initialize_object_storage_client(self):
-        """
-        Initializes the ObjectStorageClient.
-        If initialization fails due to a missing passphrase, prompts the user for it.
-        """
         try:
-            # First attempt to initialize with the loaded config
-            logger.debug("Attempting to initialize Object Storage Client...")
-            client = oci.object_storage.ObjectStorageClient(self.config)
-            logger.debug("Object Storage Client initialized successfully.")
-            return client
+            return oci.object_storage.ObjectStorageClient(self.config)
         except Exception as e:
-            # Check if the error message indicates a required passphrase
-            # The exact error message might vary slightly depending on OCI SDK version
-            # or underlying crypto libraries, so checking for keywords is safer.
-            error_str = str(e).lower()
-            if "pass phrase" in error_str or "passphrase" in error_str or "password" in error_str:
-                logger.warning(f"Key file '{self.config.get('key_file', 'N/A')}' requires a passphrase, but none was found in the config profile '{self.config_profile}'.")
-                try:
-                    # Prompt securely for the passphrase
-                    passphrase = getpass.getpass(f"Enter passphrase for OCI profile '{self.config_profile}': ")
-                    
-                    # Add the obtained passphrase to the config dictionary
-                    # The OCI SDK expects the key 'pass_phrase'
-                    self.config['pass_phrase'] = passphrase
-                    
-                    # Retry initializing the client with the updated config
-                    logger.info("Retrying Object Storage Client initialization with provided passphrase...")
-                    client = oci.object_storage.ObjectStorageClient(self.config)
-                    logger.debug("Object Storage Client initialized successfully after passphrase entry.")
-                    return client
-                except Exception as retry_e:
-                    # Handle errors during the retry (e.g., wrong passphrase entered)
-                    raise Exception(f"Error initializing Object Storage Client after passphrase entry: {retry_e}")
-            else:
-                # If the error is not about a passphrase, re-raise it
-                raise Exception(f"Error initializing Object Storage Client: {e}")
+            raise Exception(f"Error initializing Object Storage Client: {e}")
 
     def get_namespace(self):
-        """Retrieves the object storage namespace."""
-        if not self.object_storage:
-             raise Exception("Cannot get namespace: Object Storage Client is not initialized.")
         try:
-            logger.debug("Retrieving Object Storage namespace...")
-            namespace = self.object_storage.get_namespace().data
-            logger.debug(f"Namespace retrieved: {namespace}")
-            return namespace
+            return self.object_storage.get_namespace().data
         except Exception as e:
             raise Exception(f"Error retrieving namespace: {e}")